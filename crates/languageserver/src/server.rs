use crate::keyword::KEYWORDS;
use async_channel::{Receiver, Sender};
use dashmap::DashMap;
use futures::executor::block_on;
use ropey::Rope;
use std::collections::VecDeque;
use std::path::Path;
use tower_lsp::lsp_types::*;
use tower_lsp::Client;
use veryl_analyzer::symbol_table::SymbolPath;
use veryl_analyzer::{namespace_table, symbol_table, Analyzer, AnalyzerError};
use veryl_formatter::Formatter;
use veryl_metadata::{Metadata, PathPair};
use veryl_parser::veryl_token::Token;
use veryl_parser::veryl_walker::VerylWalker;
use veryl_parser::{resource_table, Finder, Parser, ParserError};

pub enum MsgToServer {
    DidOpen {
        url: Url,
        text: String,
        version: i32,
    },
    DidChange {
        url: Url,
        text: String,
        version: i32,
    },
    Completion {
        url: Url,
        line: usize,
        column: usize,
        context: Option<CompletionContext>,
    },
    GotoDefinition {
        url: Url,
        line: usize,
        column: usize,
    },
    Symbol {
        query: String,
    },
    Hover {
        url: Url,
        line: usize,
        column: usize,
    },
    References {
        url: Url,
        line: usize,
        column: usize,
    },
    SemanticTokens {
        url: Url,
    },
    Formatting {
        url: Url,
    },
}

pub enum MsgFromServer {
    Completion(Option<CompletionResponse>),
    GotoDefinition(Option<Location>),
    Symbol(Vec<SymbolInformation>),
    Hover(Option<Hover>),
    References(Vec<Location>),
    SemanticTokens(Option<SemanticTokensResult>),
    Formatting(Option<Vec<TextEdit>>),
}

pub struct BackgroundTask {
    metadata: Metadata,
    paths: Vec<PathPair>,
    total: usize,
    progress: bool,
}

pub struct Server {
    client: Client,
    rcv: Receiver<MsgToServer>,
    snd: Sender<MsgFromServer>,
    document_map: DashMap<String, Rope>,
    parser_map: DashMap<String, Parser>,
    metadata_map: DashMap<String, Metadata>,
    cache_dir: String,
    lsp_token: i32,
    background_tasks: VecDeque<BackgroundTask>,
}

impl Server {
    pub fn new(client: Client, rcv: Receiver<MsgToServer>, snd: Sender<MsgFromServer>) -> Self {
        Server {
            client,
            rcv,
            snd,
            document_map: DashMap::new(),
            parser_map: DashMap::new(),
            metadata_map: DashMap::new(),
            cache_dir: Metadata::cache_dir().to_string_lossy().to_string(),
            lsp_token: 0,
            background_tasks: VecDeque::new(),
        }
    }

    pub fn serve(&mut self) {
        loop {
            if let Ok(msg) = self.rcv.recv_blocking() {
                match msg {
                    MsgToServer::DidOpen { url, text, version } => {
                        self.did_open(&url, &text, version)
                    }
                    MsgToServer::DidChange { url, text, version } => {
                        self.did_change(&url, &text, version)
                    }
                    MsgToServer::Completion {
                        url,
                        line,
                        column,
                        context,
                    } => self.completion(&url, line, column, &context),
                    MsgToServer::GotoDefinition { url, line, column } => {
                        self.goto_definition(&url, line, column)
                    }
                    MsgToServer::Symbol { query } => self.symbol(&query),
                    MsgToServer::Hover { url, line, column } => self.hover(&url, line, column),
                    MsgToServer::References { url, line, column } => {
                        self.references(&url, line, column)
                    }
                    MsgToServer::SemanticTokens { url } => self.semantic_tokens(&url),
                    MsgToServer::Formatting { url } => self.formatting(&url),
                }
            }

            while self.rcv.is_empty() && !self.background_tasks.is_empty() {
                if let Some(mut task) = self.background_tasks.pop_front() {
                    if !task.progress {
                        self.progress_start("background analyze");
                        task.progress = true;
                    }
                    if let Some(path) = task.paths.pop() {
                        self.background_analyze(&path, &task.metadata);
                        let pcnt = (task.total - task.paths.len()) * 100 / task.total;
                        self.progress_report(
                            &format!("{}", path.src.file_name().unwrap().to_string_lossy()),
                            pcnt as u32,
                        );
                    }
                    if task.paths.is_empty() {
                        self.progress_done("background analyze done");
                    } else {
                        self.background_tasks.push_front(task);
                    }
                }
            }
        }
    }
}

impl Server {
    fn did_open(&mut self, url: &Url, text: &str, version: i32) {
        if let Some(mut metadata) = self.get_metadata(url) {
            self.on_change(&metadata.project.name, url, text, version);

            if !url.as_str().contains(&self.cache_dir) {
                if let Ok(paths) = metadata.paths::<&str>(&[]) {
                    let total = paths.len();
                    let task = BackgroundTask {
                        metadata,
                        paths,
                        total,
                        progress: false,
                    };
                    self.background_tasks.push_back(task);
                }
            }
        } else {
            self.on_change("", url, text, version);
        }
    }

    fn did_change(&mut self, url: &Url, text: &str, version: i32) {
        if let Some(metadata) = self.get_metadata(url) {
            self.on_change(&metadata.project.name, url, text, version);
        } else {
            self.on_change("", url, text, version);
        }
    }

    fn completion(
        &mut self,
        url: &Url,
        line: usize,
        column: usize,
        context: &Option<CompletionContext>,
    ) {
        let ret = if let Some(context) = context {
            match context.trigger_kind {
                CompletionTriggerKind::TRIGGER_CHARACTER => completion_operator(
                    line,
                    column,
                    context.trigger_character.as_ref().unwrap().as_str(),
                ),
                CompletionTriggerKind::INVOKED => {
                    let mut items = if let Some(metadata) = self.get_metadata(url) {
                        completion_toplevel_entity(&metadata, line, column)
                    } else {
                        vec![]
                    };
                    items.append(&mut completion_keyword(line, column));
                    Some(CompletionResponse::Array(items))
                }
                _ => None,
            }
        } else {
            None
        };

        self.snd
            .send_blocking(MsgFromServer::Completion(ret))
            .unwrap();
    }

    fn goto_definition(&mut self, url: &Url, line: usize, column: usize) {
        let path = url.as_str();

        if let Some(parser) = self.parser_map.get(path) {
            let mut finder = Finder::new();
            finder.line = line;
            finder.column = column;
            finder.veryl(&parser.veryl);

            if let Some(token) = finder.token {
                if let Some(namespace) = namespace_table::get(token.id) {
                    let path = if finder.token_group.is_empty() {
                        SymbolPath::new(&[token.text])
                    } else {
                        SymbolPath::from(finder.token_group.as_slice())
                    };
                    if let Ok(symbol) = symbol_table::get(&path, &namespace) {
                        if let Some(symbol) = symbol.found {
                            let location = to_location(&symbol.token);
                            self.snd
                                .send_blocking(MsgFromServer::GotoDefinition(Some(location)))
                                .unwrap();
                            return;
                        }
                    }
                }
            }
        }

        self.snd
            .send_blocking(MsgFromServer::GotoDefinition(None))
            .unwrap();
    }

    fn symbol(&mut self, query: &str) {
        let mut ret = Vec::new();
        for symbol in symbol_table::get_all() {
            let name = symbol.token.text.to_string();
            if name.contains(query) {
                let kind = match symbol.kind {
                    veryl_analyzer::symbol::SymbolKind::Port(_) => SymbolKind::VARIABLE,
                    veryl_analyzer::symbol::SymbolKind::Variable(_) => SymbolKind::VARIABLE,
                    veryl_analyzer::symbol::SymbolKind::Module(_) => SymbolKind::MODULE,
                    veryl_analyzer::symbol::SymbolKind::Interface(_) => SymbolKind::INTERFACE,
                    veryl_analyzer::symbol::SymbolKind::Function(_) => SymbolKind::FUNCTION,
                    veryl_analyzer::symbol::SymbolKind::Parameter(_) => SymbolKind::CONSTANT,
                    veryl_analyzer::symbol::SymbolKind::Instance(_) => SymbolKind::OBJECT,
                    veryl_analyzer::symbol::SymbolKind::Block => SymbolKind::NAMESPACE,
                    veryl_analyzer::symbol::SymbolKind::Package => SymbolKind::PACKAGE,
                    veryl_analyzer::symbol::SymbolKind::Struct => SymbolKind::STRUCT,
                    veryl_analyzer::symbol::SymbolKind::StructMember(_) => SymbolKind::VARIABLE,
                    veryl_analyzer::symbol::SymbolKind::Enum(_) => SymbolKind::ENUM,
                    veryl_analyzer::symbol::SymbolKind::EnumMember(_) => SymbolKind::ENUM_MEMBER,
                    veryl_analyzer::symbol::SymbolKind::Modport(_) => SymbolKind::INTERFACE,
                    veryl_analyzer::symbol::SymbolKind::Genvar => SymbolKind::VARIABLE,
<<<<<<< HEAD
                    veryl_analyzer::symbol::SymbolKind::TypeDef(_) => SymbolKind::TYPE_PARAMETER,
=======
                    veryl_analyzer::symbol::SymbolKind::ModportMember => SymbolKind::VARIABLE,
>>>>>>> dddd6289
                };
                let location = to_location(&symbol.token);
                #[allow(deprecated)]
                let symbol_info = SymbolInformation {
                    name,
                    kind,
                    tags: None,
                    deprecated: None,
                    location,
                    container_name: None,
                };
                ret.push(symbol_info);
            }
        }
        self.snd.send_blocking(MsgFromServer::Symbol(ret)).unwrap();
    }

    fn hover(&mut self, url: &Url, line: usize, column: usize) {
        let path = url.as_str();

        if let Some(parser) = self.parser_map.get(path) {
            let mut finder = Finder::new();
            finder.line = line;
            finder.column = column;
            finder.veryl(&parser.veryl);
            if let Some(token) = finder.token {
                if let Some(namespace) = namespace_table::get(token.id) {
                    let path = if finder.token_group.is_empty() {
                        SymbolPath::new(&[token.text])
                    } else {
                        SymbolPath::from(finder.token_group.as_slice())
                    };
                    if let Ok(symbol) = symbol_table::get(&path, &namespace) {
                        if let Some(symbol) = symbol.found {
                            let text = symbol.kind.to_string();
                            let hover = Hover {
                                contents: HoverContents::Scalar(MarkedString::String(text)),
                                range: None,
                            };
                            self.snd
                                .send_blocking(MsgFromServer::Hover(Some(hover)))
                                .unwrap();
                            return;
                        }
                    }
                }
            }
        }
        self.snd.send_blocking(MsgFromServer::Hover(None)).unwrap();
    }

    fn references(&mut self, url: &Url, line: usize, column: usize) {
        let path = url.as_str();

        let mut ret = Vec::new();
        if let Some(parser) = self.parser_map.get(path) {
            let mut finder = Finder::new();
            finder.line = line;
            finder.column = column;
            finder.veryl(&parser.veryl);
            if let Some(token) = finder.token {
                if let Some(namespace) = namespace_table::get(token.id) {
                    let path = if finder.token_group.is_empty() {
                        SymbolPath::new(&[token.text])
                    } else {
                        SymbolPath::from(finder.token_group.as_slice())
                    };
                    if let Ok(symbol) = symbol_table::get(&path, &namespace) {
                        if let Some(symbol) = symbol.found {
                            for reference in &symbol.references {
                                let location = to_location(reference);
                                ret.push(location);
                            }
                        }
                    }
                }
            }
        }
        self.snd
            .send_blocking(MsgFromServer::References(ret))
            .unwrap();
    }

    fn semantic_tokens(&mut self, url: &Url) {
        let path = url.as_str();

        let ret = if let Some(path) = resource_table::get_path_id(Path::new(path).to_path_buf()) {
            let mut tokens = Vec::new();
            for symbol in &symbol_table::get_all() {
                if symbol.token.file_path == path {
                    if let veryl_analyzer::symbol::SymbolKind::Port(_) = symbol.kind {
                        let token_type = semantic_legend::PROPERTY;
                        tokens.push((symbol.token, token_type));
                        for reference in &symbol.references {
                            if reference.file_path == path {
                                tokens.push((*reference, token_type));
                            }
                        }
                    }
                }
            }

            tokens.sort_by(|a, b| {
                a.0.line
                    .partial_cmp(&b.0.line)
                    .unwrap()
                    .then(a.0.column.partial_cmp(&b.0.column).unwrap())
            });

            let mut line = 0;
            let mut column = 0;
            let mut data = Vec::new();
            for (token, token_type) in tokens {
                let token_line = token.line - 1;
                let token_column = token.column - 1;

                let delta_line = (token_line - line) as u32;
                let delta_start = if delta_line == 0 {
                    token_column - column
                } else {
                    token_column
                } as u32;

                let semantic_token = SemanticToken {
                    delta_line,
                    delta_start,
                    length: token.length as u32,
                    token_type,
                    token_modifiers_bitset: 0,
                };
                data.push(semantic_token);

                line = token_line;
                column = token_column;
            }

            let tokens = SemanticTokens {
                result_id: None,
                data,
            };
            Some(SemanticTokensResult::Tokens(tokens))
        } else {
            None
        };

        self.snd
            .send_blocking(MsgFromServer::SemanticTokens(ret))
            .unwrap();
    }

    fn formatting(&mut self, url: &Url) {
        let path = url.as_str();

        if let Some(metadata) = self.get_metadata(url) {
            if let Some(rope) = self.document_map.get(path) {
                let line = rope.len_lines() as u32;
                if let Some(parser) = self.parser_map.get(path) {
                    let mut formatter = Formatter::new(&metadata);
                    formatter.format(&parser.veryl);

                    let text_edit = TextEdit {
                        range: Range::new(Position::new(0, 0), Position::new(line, u32::MAX)),
                        new_text: formatter.as_str().to_string(),
                    };

                    self.snd
                        .send_blocking(MsgFromServer::Formatting(Some(vec![text_edit])))
                        .unwrap();
                    return;
                }
            }
        }

        self.snd
            .send_blocking(MsgFromServer::Formatting(None))
            .unwrap();
    }
}

impl Server {
    fn progress_start(&mut self, msg: &str) {
        self.lsp_token += 1;
        let token = NumberOrString::Number(self.lsp_token);
        let begin = WorkDoneProgressBegin {
            title: msg.to_string(),
            cancellable: Some(false),
            message: None,
            percentage: Some(100),
        };

        block_on(self.client.send_request::<request::WorkDoneProgressCreate>(
            WorkDoneProgressCreateParams {
                token: token.clone(),
            },
        ))
        .unwrap();

        block_on(
            self.client
                .send_notification::<notification::Progress>(ProgressParams {
                    token,
                    value: ProgressParamsValue::WorkDone(WorkDoneProgress::Begin(begin)),
                }),
        );
    }

    fn progress_report(&self, msg: &str, pcnt: u32) {
        let token = NumberOrString::Number(self.lsp_token);
        let report = WorkDoneProgressReport {
            cancellable: Some(false),
            message: Some(msg.to_string()),
            percentage: Some(pcnt),
        };

        block_on(
            self.client
                .send_notification::<notification::Progress>(ProgressParams {
                    token,
                    value: ProgressParamsValue::WorkDone(WorkDoneProgress::Report(report)),
                }),
        );
    }

    fn progress_done(&self, msg: &str) {
        let token = NumberOrString::Number(self.lsp_token);
        let end = WorkDoneProgressEnd {
            message: Some(msg.to_string()),
        };

        block_on(
            self.client
                .send_notification::<notification::Progress>(ProgressParams {
                    token,
                    value: ProgressParamsValue::WorkDone(WorkDoneProgress::End(end)),
                }),
        );
    }

    fn background_analyze(&self, path: &PathPair, metadata: &Metadata) {
        if let Ok(text) = std::fs::read_to_string(&path.src) {
            if let Ok(uri) = Url::from_file_path(&path.src) {
                let uri = uri.as_str();
                if self.document_map.contains_key(uri) {
                    return;
                }
                if let Ok(x) = Parser::parse(&text, &uri) {
                    if let Some(uri) = resource_table::get_path_id(Path::new(uri).to_path_buf()) {
                        symbol_table::drop(uri);
                        namespace_table::drop(uri);
                    }
                    let analyzer = Analyzer::new(metadata);
                    let _ = analyzer.analyze_pass1(&path.prj, &text, uri, &x.veryl);

                    block_on(
                        self.client
                            .log_message(MessageType::INFO, format!("background_analyze: {uri}")),
                    );
                }
            }
        }
    }

    fn get_metadata(&mut self, url: &Url) -> Option<Metadata> {
        let path = url.as_str();
        if let Some(metadata) = self.metadata_map.get(path) {
            return Some(metadata.to_owned());
        } else if let Ok(metadata_path) = Metadata::search_from(path) {
            if let Ok(metadata) = Metadata::load(metadata_path) {
                self.metadata_map.insert(path.to_string(), metadata.clone());
                return Some(metadata);
            }
        }
        None
    }

    fn on_change(&mut self, prj: &str, url: &Url, text: &str, version: i32) {
        let path = url.as_str();
        let rope = Rope::from_str(text);

        if path.contains(&self.cache_dir) {
            return;
        }

        if let Some(metadata) = self.get_metadata(url) {
            let diag = match Parser::parse(text, &path) {
                Ok(x) => {
                    if let Some(path) = resource_table::get_path_id(Path::new(&path).to_path_buf())
                    {
                        symbol_table::drop(path);
                        namespace_table::drop(path);
                    }
                    let analyzer = Analyzer::new(&metadata);
                    let mut errors = analyzer.analyze_pass1(prj, text, path, &x.veryl);
                    errors.append(&mut analyzer.analyze_pass2(prj, text, path, &x.veryl));
                    errors.append(&mut analyzer.analyze_pass3(prj, text, path, &x.veryl));
                    let ret: Vec<_> = errors
                        .drain(0..)
                        .map(|x| {
                            let x: miette::ErrReport = x.into();
                            to_diag(x, &rope)
                        })
                        .collect();
                    self.parser_map.insert(path.to_string(), x);
                    ret
                }
                Err(x) => {
                    self.parser_map.remove(path);
                    vec![to_diag(x.into(), &rope)]
                }
            };

            block_on(
                self.client
                    .publish_diagnostics(url.clone(), diag, Some(version)),
            );
        }

        self.document_map.insert(path.to_string(), rope);
    }
}

fn to_diag(err: miette::ErrReport, rope: &Rope) -> Diagnostic {
    let miette_diag: &dyn miette::Diagnostic = err.as_ref();

    let range = if let Some(mut labels) = miette_diag.labels() {
        labels.next().map_or(Range::default(), |label| {
            let line = rope.byte_to_line(label.offset());
            let pos = label.offset() - rope.line_to_byte(line);
            let line = line as u32;
            let pos = pos as u32;
            let len = label.len() as u32;
            Range::new(Position::new(line, pos), Position::new(line, pos + len))
        })
    } else {
        Range::default()
    };

    let code = miette_diag
        .code()
        .map(|d| NumberOrString::String(format!("{d}")));

    let (severity, message) = if let Some(x) = err.downcast_ref::<ParserError>() {
        let msg = match x {
            ParserError::UnexpectedToken {
                unexpected_tokens, ..
            } => {
                format!(
                    "Syntax Error: {}",
                    demangle_unexpected_token(&unexpected_tokens[0].to_string())
                )
            }
            ParserError::ParserError(x) => {
                format!("Syntax Error: {x}")
            }
            ParserError::LexerError(x) => {
                format!("Syntax Error: {x}")
            }
            ParserError::UserError(x) => {
                format!("Syntax Error: {x}")
            }
        };
        (DiagnosticSeverity::ERROR, msg)
    } else if let Some(x) = err.downcast_ref::<AnalyzerError>() {
        use miette::Diagnostic;
        let (severity, text) = match x.severity() {
            Some(miette::Severity::Error) => (DiagnosticSeverity::ERROR, "Error"),
            Some(miette::Severity::Warning) => (DiagnosticSeverity::WARNING, "Warning"),
            Some(miette::Severity::Advice) => (DiagnosticSeverity::HINT, "Hint"),
            None => (DiagnosticSeverity::ERROR, "Error"),
        };
        (severity, format!("Semantic {text}: {err}"))
    } else {
        (DiagnosticSeverity::ERROR, format!("Semantic Error: {err}"))
    };

    Diagnostic::new(
        range,
        Some(severity),
        code,
        Some(String::from("veryl-ls")),
        message,
        None,
        None,
    )
}

fn demangle_unexpected_token(text: &str) -> String {
    text.replace("LA(1) (", "")
        .replace(')', "")
        .replace("Term", "")
}

fn to_location(token: &Token) -> Location {
    let line = token.line as u32 - 1;
    let column = token.column as u32 - 1;
    let length = token.length as u32;
    let uri = Url::parse(&token.file_path.to_string()).unwrap();
    let range = Range::new(
        Position::new(line, column),
        Position::new(line, column + length),
    );
    Location { uri, range }
}

fn completion_item_operator(
    line: usize,
    column: usize,
    label: &str,
    detail: &str,
) -> CompletionItem {
    let line = (line - 1) as u32;
    let character = (column - 1) as u32;
    let start = Position { line, character };
    let end = Position { line, character };
    let text_edit = CompletionTextEdit::Edit(TextEdit {
        range: Range { start, end },
        new_text: label.to_string(),
    });
    CompletionItem {
        label: label.to_string(),
        kind: Some(CompletionItemKind::OPERATOR),
        detail: Some(detail.to_string()),
        text_edit: Some(text_edit),
        ..Default::default()
    }
}

fn completion_operator(line: usize, column: usize, trigger: &str) -> Option<CompletionResponse> {
    let l = line;
    let c = column;
    match trigger {
        "<" => {
            let items = vec![
                completion_item_operator(l, c, "=", "less than equal"),
                completion_item_operator(l, c, ":", "less than"),
                completion_item_operator(l, c, "<<", "arithmetic left shift"),
                completion_item_operator(l, c, "<<=", "arithmetic left shift assignment"),
                completion_item_operator(l, c, "<", "logical left shift"),
                completion_item_operator(l, c, "<=", "logical left shift assignment"),
            ];
            Some(CompletionResponse::Array(items))
        }
        ">" => {
            let items = vec![
                completion_item_operator(l, c, "=", "greater than equal"),
                completion_item_operator(l, c, ":", "greater than"),
                completion_item_operator(l, c, ">>", "arithmetic right shift"),
                completion_item_operator(l, c, ">>=", "arithmetic right shift assignment"),
                completion_item_operator(l, c, ">", "logical right shift"),
                completion_item_operator(l, c, ">=", "logical right shift assignment"),
            ];
            Some(CompletionResponse::Array(items))
        }
        "=" => {
            let items = vec![
                completion_item_operator(l, c, "=", "logical equality"),
                completion_item_operator(l, c, "==", "case equality"),
                completion_item_operator(l, c, "=?", "wildcard equality"),
            ];
            Some(CompletionResponse::Array(items))
        }
        "!" => {
            let items = vec![
                completion_item_operator(l, c, "=", "logical inequality"),
                completion_item_operator(l, c, "==", "case inequality"),
                completion_item_operator(l, c, "=?", "wildcard inequality"),
            ];
            Some(CompletionResponse::Array(items))
        }
        _ => None,
    }
}

fn completion_toplevel_entity(
    metadata: &Metadata,
    line: usize,
    column: usize,
) -> Vec<CompletionItem> {
    let mut items = Vec::new();
    let line = (line - 1) as u32;
    let character = (column - 1) as u32;
    let start = Position { line, character };
    let end = Position { line, character };

    let prj = resource_table::get_str_id(&metadata.project.name).unwrap();

    for symbol in symbol_table::get_all() {
        if symbol.namespace.paths.len() == 1 {
            //&& symbol.namespace.paths[0] == prj {
            let prefix = if symbol.namespace.paths[0] == prj {
                "".to_string()
            } else {
                format!("{}::", symbol.namespace.paths[0])
            };
            let (new_text, kind) = match symbol.kind {
                veryl_analyzer::symbol::SymbolKind::Module(ref x) => {
                    let mut ports = String::new();
                    for port in &x.ports {
                        ports.push_str(&format!("{}, ", port.name));
                    }
                    let text = format!("{}{} ({});", prefix, symbol.token.text, ports);
                    (text, Some(CompletionItemKind::CLASS))
                }
                veryl_analyzer::symbol::SymbolKind::Interface(_) => {
                    let text = format!("{}{} ();", prefix, symbol.token.text);
                    (text, Some(CompletionItemKind::INTERFACE))
                }
                veryl_analyzer::symbol::SymbolKind::Package => {
                    let text = format!("{}{}::", prefix, symbol.token.text);
                    (text, Some(CompletionItemKind::MODULE))
                }
                _ => {
                    let text = format!("{}{}", prefix, symbol.token.text);
                    (text, None)
                }
            };

            let label = format!("{}{}", prefix, symbol.token.text);
            let detail = Some(format!("{}", symbol.kind));

            let text_edit = CompletionTextEdit::Edit(TextEdit {
                range: Range { start, end },
                new_text,
            });

            let item = CompletionItem {
                label,
                kind,
                detail,
                text_edit: Some(text_edit),
                ..Default::default()
            };
            items.push(item);
        }
    }

    items
}

fn completion_keyword(line: usize, column: usize) -> Vec<CompletionItem> {
    let line = (line - 1) as u32;
    let character = (column - 1) as u32;
    let start = Position { line, character };
    let end = Position { line, character };

    let mut items = Vec::new();
    for keyword in KEYWORDS {
        let new_text = keyword.to_string();

        let text_edit = CompletionTextEdit::Edit(TextEdit {
            range: Range { start, end },
            new_text,
        });

        let item = CompletionItem {
            label: keyword.to_string(),
            kind: Some(CompletionItemKind::KEYWORD),
            detail: None,
            text_edit: Some(text_edit),
            ..Default::default()
        };
        items.push(item);
    }

    items
}

pub mod semantic_legend {
    use super::*;

    pub const PROPERTY: u32 = 0;

    pub fn get_token_types() -> Vec<SemanticTokenType> {
        vec![SemanticTokenType::PROPERTY]
    }

    pub fn get_token_modifiers() -> Vec<SemanticTokenModifier> {
        vec![]
    }
}<|MERGE_RESOLUTION|>--- conflicted
+++ resolved
@@ -275,11 +275,8 @@
                     veryl_analyzer::symbol::SymbolKind::EnumMember(_) => SymbolKind::ENUM_MEMBER,
                     veryl_analyzer::symbol::SymbolKind::Modport(_) => SymbolKind::INTERFACE,
                     veryl_analyzer::symbol::SymbolKind::Genvar => SymbolKind::VARIABLE,
-<<<<<<< HEAD
                     veryl_analyzer::symbol::SymbolKind::TypeDef(_) => SymbolKind::TYPE_PARAMETER,
-=======
                     veryl_analyzer::symbol::SymbolKind::ModportMember => SymbolKind::VARIABLE,
->>>>>>> dddd6289
                 };
                 let location = to_location(&symbol.token);
                 #[allow(deprecated)]
